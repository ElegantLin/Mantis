--- conflicted
+++ resolved
@@ -11,10 +11,6 @@
     echo "Warning: Offline mode is enabled. Using local copy of datasets"
     DATA_CONFIG_FILE="./data_configs/train_config_offline.yaml"
 else
-<<<<<<< HEAD
-    # DATA_CONFIG_FILE="./data_configs/train_config_debug.yaml"
-=======
->>>>>>> 9b58fb12
     DATA_CONFIG_FILE="./data_configs/mantis_instruct.yaml" # change to this for offical training
 fi
 if [ "$TRANSFORMERS_OFFLINE" = 1 ]; then
